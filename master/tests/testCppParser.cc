/*
 * LSST Data Management System
 * Copyright 2009-2013 LSST Corporation.
 *
 * This product includes software developed by the
 * LSST Project (http://www.lsst.org/).
 *
 * This program is free software: you can redistribute it and/or modify
 * it under the terms of the GNU General Public License as published by
 * the Free Software Foundation, either version 3 of the License, or
 * (at your option) any later version.
 *
 * This program is distributed in the hope that it will be useful,
 * but WITHOUT ANY WARRANTY; without even the implied warranty of
 * MERCHANTABILITY or FITNESS FOR A PARTICULAR PURPOSE.  See the
 * GNU General Public License for more details.
 *
 * You should have received a copy of the LSST License Statement and
 * the GNU General Public License along with this program.  If not,
 * see <http://www.lsstcorp.org/LegalNotices/>.
 */
 /**
  * @file testCppParser.cc
  *
  * @brief Test C++ parsing logic.
  *
  * Note: Most tests have not yet been migrated to new parsing model.
  *
  * @author Daniel L. Wang, SLAC
  */

#define BOOST_TEST_MODULE testCppParser
#include "boost/test/included/unit_test.hpp"
#include <list>
#include <map>
#include <string>
#include <antlr/NoViableAltException.hpp>

#include "lsst/qserv/master/ChunkMeta.h"
#include "lsst/qserv/master/ifaceMeta.h"
#include "lsst/qserv/master/MetadataCache.h"
#include "lsst/qserv/master/QsRestrictor.h"
#include "lsst/qserv/master/QueryContext.h"
#include "lsst/qserv/master/QuerySession.h"
#include "lsst/qserv/master/ParseException.h"
#include "lsst/qserv/master/SelectParser.h"
#include "lsst/qserv/master/SelectStmt.h"
#include "lsst/qserv/master/Constraint.h"

using lsst::qserv::master::ChunkMeta;
using lsst::qserv::master::ChunkSpec;
using lsst::qserv::master::ChunkQuerySpec;
using lsst::qserv::master::Constraint;
using lsst::qserv::master::ConstraintVec;
using lsst::qserv::master::ConstraintVector;
using lsst::qserv::master::QsRestrictor;
using lsst::qserv::master::QueryContext;
using lsst::qserv::master::QuerySession;
using lsst::qserv::master::SelectParser;
using lsst::qserv::master::SelectStmt;
namespace qMaster = lsst::qserv::master;

namespace test = boost::test_tools;

// Forward declarations
namespace lsst {
namespace qserv {
namespace master {
    boost::shared_ptr<lsst::qserv::master::MetadataCache> getMetadataCache(int);
}}}


namespace {
ChunkMeta newTestCmeta(bool withSubchunks=true) {
    ChunkMeta m;
    m.add("LSST","Object",2);
    m.add("LSST","Source",1);
    return m;
}

ChunkSpec makeChunkSpec(int chunkNum, bool withSubChunks=false) {
    ChunkSpec cs;
    cs.chunkId = chunkNum;
    if(withSubChunks) {
        int base = 1000 * chunkNum;
        cs.subChunks.push_back(base);
        cs.subChunks.push_back(base+10);
        cs.subChunks.push_back(base+20);
    }
    return cs;
}
void testParse(SelectParser::Ptr p) {
}

boost::shared_ptr<QuerySession> testStmt3(QuerySession::Test& t,
                                          std::string const& stmt) {
    boost::shared_ptr<QuerySession> qs(new QuerySession(t));
    qs->setQuery(stmt);
    BOOST_CHECK_EQUAL(qs->getError(), "");
<<<<<<< HEAD
    ConstraintVec cv(qs->getConstraints());
    boost::shared_ptr<ConstraintVector> cvRaw = cv.getVector();
    if(cvRaw) {
        std::copy(cvRaw->begin(), cvRaw->end(), std::ostream_iterator<Constraint>(std::cout, ","));
        typedef ConstraintVector::iterator Iter;
        for(Iter i=cvRaw->begin(), e=cvRaw->end(); i != e; ++i) {
            std::cout << *i << ",";
        }
    }
    return qs;
}

void printChunkQuerySpecs(boost::shared_ptr<QuerySession> qs) {
=======
    qs->getConstraints();
    // SelectStmt const& stmt2 =
    qs->getStmt();
    qs->addChunk(makeChunkSpec(100));
    qs->addChunk(makeChunkSpec(101));
>>>>>>> c35c3178
    QuerySession::Iter i;
    QuerySession::Iter e = qs->cQueryEnd();
    for(i = qs->cQueryBegin(); i != e; ++i) {
        qMaster::ChunkQuerySpec& cs = *i;
        std::cout << "Spec: " << cs << std::endl;
<<<<<<< HEAD
    }    
=======
        //std::cout << *i << std::endl;
    }
    return qs;
>>>>>>> c35c3178
}
} // anonymous namespace

struct ParserFixture {
    ParserFixture(void)
        : delimiter("%$#") {
        cMeta.add("LSST", "Source", 1);
        cMeta.add("LSST", "Object", 2);
        tableNames.push_back("Object");
        tableNames.push_back("Source");
        config["table.defaultdb"] ="LSST";
        config["table.partitioncols"] = "Object:ra_Test,decl_Test,objectIdObjTest;"
            "Source:raObjectTest,declObjectTest,objectIdSourceTest";
        qsTest.cfgNum = 0;

        qsTest.metaSession = lsst::qserv::master::newMetadataSession();
        boost::shared_ptr<lsst::qserv::master::MetadataCache> mc =
            lsst::qserv::master::getMetadataCache(qsTest.metaSession);
        mc->addDbInfoPartitionedSphBox("LSST",
                                       60,        // number of stripes
                                       18,        // number of substripes
                                       0.01,      // default overlap fuzziness
                                       0.025);    // default overlap near neighbor
        mc->addTbInfoPartitionedSphBox("LSST", "Object",
                                       0.025,     // actual overlap
                                       "ra_Test", "decl_Test", "objectIdObjTest",
                                       1, 2, 0,   // positions of the above columns
                                       2,         // 2-level chunking
                                       0x0011);   // 1-level persisted
        mc->addTbInfoPartitionedSphBox("LSST", "Source",
                                       0,         // actual overlap
                                       "raObjectTest", "declObjectTest", "objectIdSourceTest",
                                       1, 2, 0,   // positions of the above columns
                                       1,         // 1-level chunking
                                       0x0011);   // 1-level persisted


        mc->addDbInfoPartitionedSphBox("rplante_PT1_2_u_pt12prod_im3000_qserv",
                                       60,        // number of stripes
                                       18,        // number of substripes
                                       0.01,      // default overlap fuzziness
                                       0.025);    // default overlap near neighbor
        mc->addTbInfoPartitionedSphBox("rplante_PT1_2_u_pt12prod_im3000_qserv", "Object",
                                       0.025,     // actual overlap
                                       "ra", "decl", "objectIdSourceTest",
                                       1, 2, 0,   // positions of above columns
                                       2,         // 2-level chunking
                                       0x0011);   // 1-level persisted
        mc->addTbInfoPartitionedSphBox("rplante_PT1_2_u_pt12prod_im3000_qserv", "Source",
                                       0,         // actual overlap
                                       "raObjectTest", "declObjectTest", "objectIdSourceTest",
                                       1, 2, 0,   // positions of the above columns
                                       1,         // 1-level chunking
                                       0x0011);   // 1-level persisted

    mc->addTbInfoPartitionedSphBox("LSST", "ObjectSub",
                                   0.025,     // actual overlap
                                   "ra", "decl", "objectId",  // warning: unsure if the objectId col is right
                                   1, 2, 0,   // positions of the above columns, unsure if 0 is correct
                                   2,         // 2-level chunking
                                   0x0011);   // 1-level persisted
    };
    ~ParserFixture(void) { };

    SelectParser::Ptr getParser(std::string const& stmt) {
        return getParser(stmt, config);
    }
    SelectParser::Ptr getParser(std::string const& stmt,
                                std::map<std::string,std::string> const& cfg) {
        SelectParser::Ptr p;
        p = SelectParser::newInstance(stmt);
        p->setup();
        return p;
    }

    ChunkMeta cMeta;
    std::list<std::string> tableNames;
    std::string delimiter;
    std::map<std::string, std::string> config;
    std::map<std::string, int> whiteList;
    std::string defaultDb;

    QuerySession::Test qsTest;
};


//BOOST_FIXTURE_TEST_SUITE(QservSuite, ParserFixture)


//BOOST_AUTO_TEST_CASE(SqlSubstitution) {

#if 0 // FIXME: Need to migrate to new parser framework. For a later ticket.
void tryAutoSubstitute() {
    std::string stmt = "select * from LSST.Object as o1, LSST.Source where o1.id = 4 and LSST.Source.flux > 4 and ra < 5 and dista(ra,decl,ra,decl) < 1; select * from Temp;";
    testStmt3(qsTest, stmt);
}

void tryNnSubstitute() {
    std::string stmt = "select * from LSST.Object as o1, LSST.Object as o2 where o1.id != o2.id and spdist(o1.ra,o1.decl,o2.ra,o2.decl) < 1;";
    stmt = "select * from LSST.Object as o1, LSST.Object as o2 where o1.id != o2.id and LSST.spdist(o1.ra,o1.decl,o2.ra,o2.decl) < 1 AND o1.id != o2.id;";
    testStmt3(qsTest, stmt);
}

void tryTriple() {
    std::string stmt = "select * from LSST.Object as o1, LSST.Object as o2, LSST.Source where o1.id != o2.id and dista(o1.ra,o1.decl,o2.ra,o2.decl) < 1 and Source.oid=o1.id;";
    std::map<std::string,std::string> cfg; // dummy config
    ChunkMeta c = newTestCmeta();
    c.add("LSST", "ObjectSub", 2);
    testStmt3(qsTest, stmt);
}

void tryAggregate() {
    std::string stmt = "select sum(pm_declErr),sum(bMagF), count(bMagF2) bmf2 from LSST.Object where bMagF > 20.0;";
    std::string stmt2 = "select sum(pm_declErr),chunkId, avg(bMagF2) bmf2 from LSST.Object where bMagF > 20.0 GROUP BY chunkId;";
    std::map<std::string,std::string> cfg; // dummy config

    ChunkMeta c = newTestCmeta();
    testStmt3(qsTest, stmt);
    testStmt3(qsTest, stmt2);
}
#endif

////////////////////////////////////////////////////////////////////////
// CppParser basic tests
////////////////////////////////////////////////////////////////////////
BOOST_FIXTURE_TEST_SUITE(CppParser, ParserFixture)

#if 0 // Convert these to test new parser. Defer to a later ticket.
BOOST_AUTO_TEST_CASE(TrivialSub) {
    std::string stmt = "SELECT * FROM Object WHERE someField > 5.0;";
    SqlParseRunner::Ptr spr = SqlParseRunner::newInstance(stmt,
                                                          delimiter,
                                                          config,
                                                          metaCacheSessionId);
    spr->setup(tableNames);
    std::string parseResult = spr->getParseResult();
    // std::cout << stmt << " is parsed into " << parseResult
    //           << std::endl;
    BOOST_CHECK(!parseResult.empty());
    BOOST_CHECK(spr->getHasChunks());
    BOOST_CHECK(!spr->getHasSubChunks());
    BOOST_CHECK(!spr->getHasAggregate());
}
#endif

BOOST_AUTO_TEST_CASE(NoSub) {
    std::string stmt = "SELECT * FROM Filter WHERE filterId=4;";
    std::string goodRes = "SELECT * FROM LSST.Filter WHERE filterId=4;";
    boost::shared_ptr<QuerySession> qs = testStmt3(qsTest, stmt);
    boost::shared_ptr<QueryContext> context = qs->dbgGetContext();
    SelectStmt const& ss = qs->getStmt();
    BOOST_CHECK(context);
    BOOST_CHECK(!context->restrictors);
    BOOST_CHECK(!context->hasChunks());
    BOOST_CHECK(!context->hasSubChunks());
    BOOST_CHECK(!ss.hasGroupBy());
    BOOST_CHECK(!context->needsMerge);
}

BOOST_AUTO_TEST_CASE(Aggregate) {
    std::string stmt = "select sum(pm_declErr),chunkId, avg(bMagF2) bmf2 from LSST.Object where bMagF > 20.0 GROUP BY chunkId;";

    boost::shared_ptr<QuerySession> qs = testStmt3(qsTest, stmt);
    boost::shared_ptr<QueryContext> context = qs->dbgGetContext();
    SelectStmt const& ss = qs->getStmt();
    BOOST_CHECK(context);
    BOOST_CHECK(!context->restrictors);
    BOOST_CHECK(context->hasChunks());
    BOOST_CHECK(!context->hasSubChunks());
    BOOST_REQUIRE(ss.hasGroupBy());

    // BOOST_CHECK_EQUAL(ss.getFixupSelect(),
    //                   "sum(`sum(pm_declErr)`) AS `sum(pm_declErr)`, `chunkId`, SUM(avgs_bMagF2)/SUM(avgc_bMagF2) AS `bmf2`");
    // BOOST_CHECK_EQUAL(ss.getFixupPost(), "GROUP BY `chunkId`");

}

BOOST_AUTO_TEST_CASE(Limit) {
    std::string stmt = "select * from LSST.Object WHERE ra_PS BETWEEN 150 AND 150.2 and decl_PS between 1.6 and 1.7 limit 2;";

    boost::shared_ptr<QuerySession> qs = testStmt3(qsTest, stmt);
    boost::shared_ptr<QueryContext> context = qs->dbgGetContext();
    SelectStmt const& ss = qs->getStmt();
    BOOST_CHECK(context);
    BOOST_CHECK(!context->restrictors);
    if(context->restrictors) {
        QsRestrictor& r = *context->restrictors->front();
        std::cout << "front restr is " << r << std::endl;
    }

    BOOST_CHECK_EQUAL(ss.getLimit(), 2);
}

BOOST_AUTO_TEST_CASE(OrderBy) {
    std::string stmt = "select * from LSST.Object WHERE ra_PS BETWEEN 150 AND 150.2 and decl_PS between 1.6 and 1.7 ORDER BY objectId;";

    boost::shared_ptr<QuerySession> qs = testStmt3(qsTest, stmt);
    boost::shared_ptr<QueryContext> context = qs->dbgGetContext();
    SelectStmt const& ss = qs->getStmt();
    BOOST_CHECK(context);
    BOOST_CHECK(!context->restrictors);
    BOOST_REQUIRE(ss.hasOrderBy());
    // TODO add testing of order-by clause
    //OrderByClause const& oc = ss->getOrderBy();
}

BOOST_AUTO_TEST_CASE(RestrictorBox) {
    std::string stmt = "select * from Object where qserv_areaspec_box(0,0,1,1);";
    boost::shared_ptr<QuerySession> qs = testStmt3(qsTest, stmt);
    boost::shared_ptr<QueryContext> context = qs->dbgGetContext();
    BOOST_CHECK(context);
    BOOST_REQUIRE(context->restrictors);
    BOOST_CHECK_EQUAL(context->restrictors->size(), 1);
    BOOST_REQUIRE(context->restrictors->front());
    QsRestrictor& r = *context->restrictors->front();
    BOOST_CHECK_EQUAL(r._name, "qserv_areaspec_box");
    char const* params[] = {"0","0","1","1"};
    BOOST_CHECK_EQUAL_COLLECTIONS(r._params.begin(), r._params.end(),
                                  params, params+4);
    BOOST_CHECK(!context->needsMerge);
    BOOST_CHECK_EQUAL(context->anonymousTable, "Object");
    BOOST_CHECK(!context->hasSubChunks());
}
BOOST_AUTO_TEST_CASE(RestrictorObjectId) {
    std::string stmt = "select * from Object where qserv_objectId(2,3145,9999);";
    boost::shared_ptr<QuerySession> qs = testStmt3(qsTest, stmt);
    boost::shared_ptr<QueryContext> context = qs->dbgGetContext();
    BOOST_CHECK(context);
    BOOST_CHECK_EQUAL(context->dominantDb, "LSST");
    BOOST_REQUIRE(context->restrictors);
    BOOST_CHECK_EQUAL(context->restrictors->size(), 1);
    BOOST_REQUIRE(context->restrictors->front());
    QsRestrictor& r = *context->restrictors->front();
    BOOST_CHECK_EQUAL(r._name, "sIndex");
    char const* params[] = {"LSST","Object", "objectIdObjTest", "2","3145","9999"};
    BOOST_CHECK_EQUAL_COLLECTIONS(r._params.begin(), r._params.end(),
                                  params, params+6);

}
BOOST_AUTO_TEST_CASE(SecondaryIndex) {
    std::string stmt = "select * from Object where objectIdObjTest in (2,3145,9999);";
    boost::shared_ptr<QuerySession> qs = testStmt3(qsTest, stmt);
    boost::shared_ptr<QueryContext> context = qs->dbgGetContext();
    BOOST_CHECK(context);
    BOOST_CHECK_EQUAL(context->dominantDb, std::string("LSST"));
    BOOST_REQUIRE(context->restrictors);
    BOOST_CHECK_EQUAL(context->restrictors->size(), 1);
    BOOST_REQUIRE(context->restrictors->front());
    QsRestrictor& r = *context->restrictors->front();
    BOOST_CHECK_EQUAL(r._name, "sIndex");
    char const* params[] = {"LSST","Object", "objectIdObjTest", "2","3145","9999"};
    BOOST_CHECK_EQUAL_COLLECTIONS(r._params.begin(), r._params.end(),
                                  params, params+6);
}

BOOST_AUTO_TEST_CASE(RestrictorObjectIdAlias) {
    std::string stmt = "select * from Object as o1 where qserv_objectId(2,3145,9999);";
    boost::shared_ptr<QuerySession> qs = testStmt3(qsTest, stmt);
    boost::shared_ptr<QueryContext> context = qs->dbgGetContext();
    BOOST_CHECK(context);
    BOOST_CHECK_EQUAL(context->dominantDb, std::string("LSST"));
    BOOST_REQUIRE(context->restrictors);
    BOOST_CHECK_EQUAL(context->restrictors->size(), 1);
    BOOST_REQUIRE(context->restrictors->front());
    QsRestrictor& r = *context->restrictors->front();
    BOOST_CHECK_EQUAL(r._name, "sIndex");
    char const* params[] = {"LSST","Object", "objectIdObjTest", "2","3145","9999"};
    BOOST_CHECK_EQUAL_COLLECTIONS(r._params.begin(), r._params.end(), 
                                  params, params+6); 

}
BOOST_AUTO_TEST_CASE(RestrictorNeighborCount) {
    std::string stmt = "select count(*) from Object as o1, Object as o2 "
        "where qserv_areaspec_box(6,6,7,7) AND rFlux_PS<0.005;";
    std::string expected_100_100000_core = 
        "SELECT count(*) AS QS1_COUNT FROM Subchunks_LSST_100.Object_100_100000 AS o1,Subchunks_LSST_100.ObjectFullOverlap_100_100000 AS o2 "
        "WHERE scisql_s2PtInBox(o1.ra_Test,o1.decl_Test,6,6,7,7)=1 AND scisql_s2PtInBox(o2.ra_Test,o2.decl_Test,6,6,7,7)=1 AND rFlux_PS<0.005";
    std::string expected_100_100010_overlap = 
        "SELECT count(*) AS QS1_COUNT FROM Subchunks_LSST_100.Object_100_100010 AS o1,Subchunks_LSST_100.Object_100_100010 AS o2 "
        "WHERE scisql_s2PtInBox(o1.ra_Test,o1.decl_Test,6,6,7,7)=1 AND scisql_s2PtInBox(o2.ra_Test,o2.decl_Test,6,6,7,7)=1 AND rFlux_PS<0.005";
    boost::shared_ptr<QuerySession> qs = testStmt3(qsTest, stmt);
    
    boost::shared_ptr<QueryContext> context = qs->dbgGetContext();
    BOOST_CHECK(context);
    BOOST_CHECK_EQUAL(context->dominantDb, std::string("LSST"));
    BOOST_REQUIRE(context->restrictors);
    BOOST_CHECK_EQUAL(context->restrictors->size(), 1);
    BOOST_REQUIRE(context->restrictors->front());
    QsRestrictor& r = *context->restrictors->front();
    BOOST_CHECK_EQUAL(r._name, "qserv_areaspec_box");
    char const* params[] = {"6","6","7","7"};
    BOOST_CHECK_EQUAL_COLLECTIONS(r._params.begin(), r._params.end(), 
                                  params, params+4); 

    qs->addChunk(makeChunkSpec(100,true));
    QuerySession::Iter i = qs->cQueryBegin();
    QuerySession::Iter e = qs->cQueryEnd();
    BOOST_REQUIRE(i != e);
    ChunkQuerySpec& first = *i;
    BOOST_CHECK(first.queries.size() == 6);
    BOOST_CHECK_EQUAL(first.queries[1], expected_100_100000_core);
    BOOST_CHECK_EQUAL(first.queries[2], expected_100_100010_overlap);


}

BOOST_AUTO_TEST_CASE(BadDbAccess) {
    std::string stmt = "select count(*) from Bad.Object as o1, Object o2 where qserv_areaspec_box(6,6,7,7) AND o1.ra_PS between 6 and 7 and o1.decl_PS between 6 and 7 ;";
    boost::shared_ptr<QuerySession> qs = testStmt3(qsTest, stmt);
    boost::shared_ptr<QueryContext> context = qs->dbgGetContext();
    BOOST_CHECK(context);
    BOOST_CHECK_EQUAL(context->dominantDb, std::string("LSST"));
    BOOST_REQUIRE(context->restrictors);
    BOOST_CHECK_EQUAL(context->restrictors->size(), 1);
    BOOST_REQUIRE(context->restrictors->front());
    QsRestrictor& r = *context->restrictors->front();
    BOOST_CHECK_EQUAL(r._name, "sIndex");
    char const* params[] = {"LSST","Object", "objectIdObjTest", "2","3145","9999"};
    BOOST_CHECK_EQUAL_COLLECTIONS(r._params.begin(), r._params.end(), 
                                  params, params+6); 
}

BOOST_AUTO_TEST_CASE(ObjectSourceJoin) {
    std::string stmt = "select * from LSST.Object o, Source s WHERE "
        "qserv_areaspec_box(2,2,3,3) AND o.objectId = s.objectId;";
    std::string expected = "select * from LSST.%$#Object%$# o,LSST.%$#Source%$# s WHERE (scisql_s2PtInBox(o.ra_Test,o.decl_Test,2,2,3,3) = 1) AND (scisql_s2PtInBox(s.raObjectTest,s.declObjectTest,2,2,3,3) = 1) AND o.objectId=s.objectId;";

    boost::shared_ptr<QuerySession> qs = testStmt3(qsTest, stmt);
    
    boost::shared_ptr<QueryContext> context = qs->dbgGetContext();
    BOOST_CHECK(context);
    BOOST_CHECK_EQUAL(context->dominantDb, std::string("LSST"));
    BOOST_REQUIRE(context->restrictors);
    BOOST_CHECK_EQUAL(context->restrictors->size(), 1);
    BOOST_REQUIRE(context->restrictors->front());
    QsRestrictor& r = *context->restrictors->front();
    BOOST_CHECK_EQUAL(r._name, "qserv_areaspec_box");
    char const* params[] = {"2","2","3","3"};
    BOOST_CHECK_EQUAL_COLLECTIONS(r._params.begin(), r._params.end(), 
                                  params, params+4); 
}

BOOST_AUTO_TEST_CASE(ObjectSelfJoin) {
    std::string stmt = "select count(*) from Object as o1, Object as o2;";
    std::string expected = "select count(*) from LSST.%$#Object_sc1%$# as o1,LSST.%$#Object_sc2%$# as o2 UNION select count(*) from LSST.%$#Object_sc1%$# as o1,LSST.%$#Object_sfo%$# as o2;";
    boost::shared_ptr<QuerySession> qs = testStmt3(qsTest, stmt);
    
    boost::shared_ptr<QueryContext> context = qs->dbgGetContext();
    BOOST_CHECK(context);
    BOOST_CHECK_EQUAL(context->dominantDb, std::string("LSST"));
    BOOST_REQUIRE(context->restrictors);
    BOOST_CHECK_EQUAL(context->restrictors->size(), 0);
}
#if 0

BOOST_AUTO_TEST_CASE(ObjectSelfJoinQualified) {
    std::string stmt = "select count(*) from LSST.Object as o1, LSST.Object as o2;";
    std::string expected = "select count(*) from LSST.%$#Object_sc1%$# as o1,LSST.%$#Object_sc2%$# as o2 UNION select count(*) from LSST.%$#Object_sc1%$# as o1,LSST.%$#Object_sfo%$# as o2;";
    SqlParseRunner::Ptr spr = getRunner(stmt);
    testStmt2(spr);
    //std::cout << "Parse result: " << spr->getParseResult() << std::endl;
    BOOST_CHECK(spr->getHasChunks());
    BOOST_CHECK(spr->getHasSubChunks());
    BOOST_CHECK(spr->getHasAggregate());
    BOOST_CHECK_EQUAL(spr->getParseResult(), expected);
}

BOOST_AUTO_TEST_CASE(ObjectSelfJoinWithAs) {
    // AS alias in column select, <> operator
    std::string stmt = "select o1.objectId, o2.objectI2, scisql_angSep(o1.ra_PS,o1.decl_PS,o2.ra_PS,o2.decl_PS) AS distance "
        "from LSST.Object as o1, LSST.Object as o2 "
        "where o1.objectId <> o2.objectId;";
    std::string expected = "select o1.objectId,o2.objectI2,scisql_angSep(o1.ra_PS,o1.decl_PS,o2.ra_PS,o2.decl_PS) AS distance from LSST.%$#Object_sc1%$# as o1,LSST.%$#Object_sc2%$# as o2 where o1.objectId<>o2.objectId UNION select o1.objectId,o2.objectI2,scisql_angSep(o1.ra_PS,o1.decl_PS,o2.ra_PS,o2.decl_PS) AS distance from LSST.%$#Object_sc1%$# as o1,LSST.%$#Object_sfo%$# as o2 where o1.objectId<>o2.objectId;";
    SqlParseRunner::Ptr spr = getRunner(stmt);
    testStmt2(spr);
    BOOST_CHECK(spr->getHasChunks());
    BOOST_CHECK(spr->getHasSubChunks());
    BOOST_CHECK(!spr->getHasAggregate());
    BOOST_CHECK_EQUAL(spr->getParseResult(), expected);
}

BOOST_AUTO_TEST_CASE(ObjectSelfJoinOutBand) {
    std::string stmt = "select count(*) from LSST.Object as o1, LSST.Object as o2;";
    std::string expected ="select count(*) from LSST.%$#Object_sc1%$# as o1,LSST.%$#Object_sc2%$# as o2 WHERE (scisql_s2PtInCircle(o1.ra_Test,o1.decl_Test,1,1,1.3) = 1) AND (scisql_s2PtInCircle(o2.ra_Test,o2.decl_Test,1,1,1.3) = 1) AND (scisql_s2PtInBox(o1.ra_Test,o1.decl_Test,5,2,6,3) = 1) AND (scisql_s2PtInBox(o2.ra_Test,o2.decl_Test,5,2,6,3) = 1) UNION select count(*) from LSST.%$#Object_sc1%$# as o1,LSST.%$#Object_sfo%$# as o2 WHERE (scisql_s2PtInCircle(o1.ra_Test,o1.decl_Test,1,1,1.3) = 1) AND (scisql_s2PtInCircle(o2.ra_Test,o2.decl_Test,1,1,1.3) = 1) AND (scisql_s2PtInBox(o1.ra_Test,o1.decl_Test,5,2,6,3) = 1) AND (scisql_s2PtInBox(o2.ra_Test,o2.decl_Test,5,2,6,3) = 1);";

    std::map<std::string, std::string> hintedCfg(config);
    hintedCfg["query.hints"] = "circle,1,1,1.3;box,5,2,6,3";
    SqlParseRunner::Ptr spr = getRunner(stmt, hintedCfg);
    testStmt2(spr);
    //std::cout << "Parse result: " << spr->getParseResult() << std::endl;
    BOOST_CHECK(spr->getHasChunks());
    BOOST_CHECK(spr->getHasSubChunks());
    BOOST_CHECK(spr->getHasAggregate());
    BOOST_CHECK_EQUAL(spr->getParseResult(), expected);
}

BOOST_AUTO_TEST_CASE(ObjectSelfJoinDistance) {
    std::string stmt = "select count(*) from LSST.Object o1,LSST.Object o2 WHERE scisql_angSep(o1.ra_PS,o1.decl_PS,o2.ra_PS,o2.decl_PS) < 0.2";
    std::string expected = "select count(*) from LSST.%$#Object_sc1%$# o1,LSST.%$#Object_sc2%$# o2 WHERE (scisql_s2PtInBox(o1.ra_Test,o1.decl_Test,5.5,5.5,6.1,6.1) = 1) AND (scisql_s2PtInBox(o2.ra_Test,o2.decl_Test,5.5,5.5,6.1,6.1) = 1) AND scisql_angSep(o1.ra_PS,o1.decl_PS,o2.ra_PS,o2.decl_PS)<0.2 UNION select count(*) from LSST.%$#Object_sc1%$# o1,LSST.%$#Object_sfo%$# o2 WHERE (scisql_s2PtInBox(o1.ra_Test,o1.decl_Test,5.5,5.5,6.1,6.1) = 1) AND (scisql_s2PtInBox(o2.ra_Test,o2.decl_Test,5.5,5.5,6.1,6.1) = 1) AND scisql_angSep(o1.ra_PS,o1.decl_PS,o2.ra_PS,o2.decl_PS)<0.2;";

    std::map<std::string, std::string> hintedCfg(config);
    hintedCfg["query.hints"] = "box,5.5,5.5,6.1,6.1";
    SqlParseRunner::Ptr spr = getRunner(stmt, hintedCfg);
    testStmt2(spr);

    BOOST_CHECK(spr->getHasChunks());
    BOOST_CHECK(spr->getHasSubChunks());
    BOOST_CHECK(spr->getHasAggregate());
    BOOST_CHECK_EQUAL(spr->getParseResult(), expected);
}

BOOST_AUTO_TEST_CASE(SelfJoinAliased) {
    // This is actually invalid for Qserv right now because it produces
    // a result that can't be stored in a table as-is.
    // It's also a non-distance-bound spatially-unlimited query. Qserv should
    // reject this. But the parser should still handle it.
    std::string stmt = "select o1.ra_PS, o1.ra_PS_Sigma, o2.ra_PS, o2.ra_PS_Sigma from Object o1, Object o2 where o1.ra_PS_Sigma < 4e-7 and o2.ra_PS_Sigma < 4e-7;";
    std::string expected = "select o1.ra_PS,o1.ra_PS_Sigma,o2.ra_PS,o2.ra_PS_Sigma from LSST.%$#Object_sc1%$# o1,LSST.%$#Object_sc2%$# o2 where o1.ra_PS_Sigma<4e-7 and o2.ra_PS_Sigma<4e-7 UNION select o1.ra_PS,o1.ra_PS_Sigma,o2.ra_PS,o2.ra_PS_Sigma from LSST.%$#Object_sc1%$# o1,LSST.%$#Object_sfo%$# o2 where o1.ra_PS_Sigma<4e-7 and o2.ra_PS_Sigma<4e-7;";

    SqlParseRunner::Ptr spr = getRunner(stmt);
    testStmt2(spr);
    //std::cout << "Parse result: " << spr->getParseResult() << std::endl;
    BOOST_CHECK(spr->getHasChunks());
    BOOST_CHECK(spr->getHasSubChunks());
    BOOST_CHECK(!spr->getHasAggregate());
    BOOST_CHECK_EQUAL(spr->getParseResult(), expected);
}

BOOST_AUTO_TEST_CASE(AliasHandling) {
    std::string stmt = "select o1.ra_PS, o1.ra_PS_Sigma, s.dummy, Exposure.exposureTime from LSST.Object o1,  Source s, Exposure WHERE o1.id = s.objectId AND Exposure.id = o1.exposureId;";
    std::string expected = "select o1.ra_PS,o1.ra_PS_Sigma,s.dummy,Exposure.exposureTime from LSST.%$#Object%$# o1,LSST.%$#Source%$# s,LSST.Exposure WHERE o1.id=s.objectId AND Exposure.id=o1.exposureId;";
    SqlParseRunner::Ptr spr = getRunner(stmt);
    testStmt2(spr);
    //std::cout << "Parse result: " << spr->getParseResult() << std::endl;
    BOOST_CHECK(spr->getHasChunks());
    BOOST_CHECK(!spr->getHasSubChunks());
    BOOST_CHECK(!spr->getHasAggregate());
    BOOST_CHECK_EQUAL(spr->getParseResult(), expected);
}

BOOST_AUTO_TEST_CASE(SpatialRestr) {
    std::string stmt = "select count(*) from Object where qserv_areaspec_box(359.1, 3.16, 359.2,3.17);";
    std::string expected = "select count(*) from LSST.%$#Object%$# where (scisql_s2PtInBox(LSST.%$#Object%$#.ra_Test,LSST.%$#Object%$#.decl_Test,359.1,3.16,359.2,3.17) = 1);";

    SqlParseRunner::Ptr spr = getRunner(stmt);
    testStmt2(spr);
    //std::cout << "Parse result: " << spr->getParseResult() << std::endl;
    BOOST_CHECK(spr->getHasChunks());
    BOOST_CHECK(!spr->getHasSubChunks());
    BOOST_CHECK(spr->getHasAggregate());
    BOOST_CHECK_EQUAL(spr->getParseResult(), expected);
}

BOOST_AUTO_TEST_CASE(SpatialRestr2) {
    std::string stmt = "select count(*) from LSST.Object where qserv_areaspec_box(359.1, 3.16, 359.2,3.17);";
    std::string expected = "select count(*) from LSST.%$#Object%$# where (scisql_s2PtInBox(LSST.%$#Object%$#.ra_Test,LSST.%$#Object%$#.decl_Test,359.1,3.16,359.2,3.17) = 1);";

    SqlParseRunner::Ptr spr = getRunner(stmt);
    testStmt2(spr);
    //std::cout << "Parse result: " << spr->getParseResult() << std::endl;
    BOOST_CHECK(spr->getHasChunks());
    BOOST_CHECK(!spr->getHasSubChunks());
    BOOST_CHECK(spr->getHasAggregate());
    BOOST_CHECK_EQUAL(spr->getParseResult(), expected);
}


BOOST_AUTO_TEST_CASE(ChunkDensityFail) {
    std::string stmt = " SELECT count(*) AS n, AVG(ra_PS), AVG(decl_PS), _chunkId FROM Object GROUP BY _chunkId;";
    SqlParseRunner::Ptr spr = getRunner(stmt);
    testStmt2(spr, true); // Should fail since leading _ is disallowed.
}

BOOST_AUTO_TEST_CASE(ChunkDensity) {
    std::string stmt = " SELECT count(*) AS n, AVG(ra_PS), AVG(decl_PS), x_chunkId FROM Object GROUP BY x_chunkId;";
    SqlParseRunner::Ptr spr = getRunner(stmt);
    testStmt2(spr);
    BOOST_CHECK(spr->getHasChunks());
    BOOST_CHECK(!spr->getHasSubChunks());
    BOOST_CHECK(spr->getHasAggregate());
}

BOOST_AUTO_TEST_CASE(AltDbName) {
    std::string stmt = "select count(*) from Object where qserv_areaspec_box(359.1, 3.16, 359.2, 3.17);";
    std::string expected = "select count(*) from rplante_PT1_2_u_pt12prod_im3000_qserv.%$#Object%$# where (scisql_s2PtInBox(rplante_PT1_2_u_pt12prod_im3000_qserv.%$#Object%$#.ra_Test,rplante_PT1_2_u_pt12prod_im3000_qserv.%$#Object%$#.decl_Test,359.1,3.16,359.2,3.17) = 1);";

    config["table.defaultdb"] ="rplante_PT1_2_u_pt12prod_im3000_qserv";
    config["table.alloweddbs"] = "LSST,rplante_PT1_2_u_pt12prod_im3000_qserv";
    SqlParseRunner::Ptr spr = getRunner(stmt);
    testStmt2(spr);
    BOOST_CHECK(spr->getHasChunks());
    BOOST_CHECK(!spr->getHasSubChunks());
    BOOST_CHECK(spr->getHasAggregate());
    BOOST_CHECK_EQUAL(spr->getParseResult(), expected);
}

// Ticket 2048
BOOST_AUTO_TEST_CASE(NonpartitionedTable) {
    std::string stmt = "SELECT offset, mjdRef, drift FROM LeapSeconds where offset = 10";
    SqlParseRunner::Ptr spr = getRunner(stmt);
    testStmt2(spr);
    //std::cout << "Parse output:" << spr->getParseResult() << std::endl;
    BOOST_CHECK(!spr->getHasChunks());
    BOOST_CHECK(!spr->getHasSubChunks());
    BOOST_CHECK(!spr->getHasAggregate());
}

BOOST_AUTO_TEST_CASE(CountQuery) {
    std::string stmt = "SELECT count(*) from Object;";
    SqlParseRunner::Ptr spr = getRunner(stmt);
    testStmt2(spr);
    BOOST_CHECK(spr->getHasChunks());
    BOOST_CHECK(!spr->getHasSubChunks());
    BOOST_CHECK(spr->getHasAggregate());
}

BOOST_AUTO_TEST_CASE(CountQuery2) {
    std::string stmt = "SELECT count(*) from Source;";
    SqlParseRunner::Ptr spr = getRunner(stmt);
    testStmt2(spr);
    BOOST_CHECK(spr->getHasChunks());
    BOOST_CHECK(!spr->getHasSubChunks());
    BOOST_CHECK(spr->getHasAggregate());
}

BOOST_AUTO_TEST_CASE(UnpartLimit) {
    std::string stmt = "SELECT * from Science_Ccd_Exposure limit 3;";
    SqlParseRunner::Ptr spr = getRunner(stmt);
    testStmt2(spr);
    BOOST_CHECK(!spr->getHasChunks());
    BOOST_CHECK(!spr->getHasSubChunks());
    BOOST_CHECK(!spr->getHasAggregate());
}

#endif // End: Tests to migrate to new parser framework (needs work in parser too)

BOOST_AUTO_TEST_CASE(Subquery) { // ticket #2053
    std::string stmt = "SELECT subQueryColumn FROM (SELECT * FROM Object WHERE filterId=4) WHERE rFlux_PS > 0.3;";
    SelectParser::Ptr p = getParser(stmt);
    testParse(p);
}

BOOST_AUTO_TEST_CASE(FromParen) { // Extra paren. Not supported by our grammar.
    std::string stmt = "SELECT * FROM (Object) WHERE rFlux_PS > 0.3;";
    SelectParser::Ptr p;
    BOOST_CHECK_THROW(p = getParser(stmt), qMaster::ParseException);
}

BOOST_AUTO_TEST_CASE(NewParser) {
    char stmts[][128] = {
        "SELECT table1.* from Science_Ccd_Exposure limit 3;",
        "SELECT * from Science_Ccd_Exposure limit 1;",
        "select ra_PS ra1,decl_PS as dec1 from Object order by dec1;",
        "select o1.iflux_PS o1ps, o2.iFlux_PS o2ps, computeX(o1.one, o2.one) from Object o1, Object o2 order by o1.objectId;",

        "select ra_PS from LSST.Object where ra_PS between 3 and 4;",
        // Test column ref stuff.
        "select count(*) from LSST.Object_3840, usnob.Object_3840 where LSST.Object_3840.objectId > usnob.Object_3840.objectId;",
        "select count(*), max(iFlux_PS) from LSST.Object where iFlux_PS > 100 and col1=col2;",
        "select count(*), max(iFlux_PS) from LSST.Object where qserv_areaspec_box(0,0,1,1) and iFlux_PS > 100 and col1=col2 and col3=4;"
    };
    for(int i=0; i < 8; ++i) {
        std::string stmt = stmts[i];
        std::cout << "----" << stmt << "----" << std::endl;
        SelectParser::Ptr p = getParser(stmt);
        testParse(p);
    }
 }
BOOST_AUTO_TEST_CASE(Mods) {
    char stmts[][128] = {
        "SELECT * from Object order by ra_PS limit 3;",
        "SELECT count(*) from Science_Ccd_Exposure group by visit;",
        "select count(*) from Object group by flags having count(*) > 3;"
    };
    for(int i=0; i < 3; ++i) {
        std::string stmt = stmts[i];
        testStmt3(qsTest, stmt);
    }
 }

BOOST_AUTO_TEST_CASE(CountNew) {
    std::string stmt = "SELECT count(*), sum(Source.flux), flux2, Source.flux3 from Source where qserv_areaspec_box(0,0,1,1) and flux4=2 and Source.flux5=3;";
    testStmt3(qsTest, stmt);
}
BOOST_AUTO_TEST_CASE(ArithTwoOp) {
    std::string stmt = "SELECT f(one)/f2(two) FROM  Object where qserv_areaspec_box(0,0,1,1);";
    testStmt3(qsTest, stmt);
}
BOOST_AUTO_TEST_CASE(FancyArith) {
    std::string stmt = "SELECT (1+f(one))/f2(two) FROM  Object where qserv_areaspec_box(0,0,1,1);";
    testStmt3(qsTest, stmt);
<<<<<<< HEAD
} 
BOOST_AUTO_TEST_CASE(Petasky1) {
    // An example slow query from French Petasky colleagues
    std::string stmt = "SELECT objectId as id, COUNT(sourceId) AS c"
        " FROM Source GROUP BY objectId HAVING  c > 1000 LIMIT 10;";
    testStmt3(qsTest, stmt);
=======
>>>>>>> c35c3178
}

BOOST_AUTO_TEST_SUITE_END()
////////////////////////////////////////////////////////////////////////
// Case01
////////////////////////////////////////////////////////////////////////

BOOST_FIXTURE_TEST_SUITE(Case01Parse, ParserFixture)
BOOST_AUTO_TEST_CASE(Case01_0002) {
    std::string stmt = "SELECT * FROM Object WHERE objectIdObjTest = 430213989000;";
    //std::string expected = "SELECT * FROM LSST.%$#Object%$# WHERE objectId=430213989000;";
    boost::shared_ptr<QuerySession> qs = testStmt3(qsTest, stmt);
    boost::shared_ptr<QueryContext> context = qs->dbgGetContext();
    BOOST_CHECK(context);
    BOOST_CHECK_EQUAL(context->dominantDb, std::string("LSST"));
    BOOST_REQUIRE(context->restrictors);
    BOOST_CHECK_EQUAL(context->restrictors->size(), 1);
    BOOST_REQUIRE(context->restrictors->front());
    QsRestrictor& r = *context->restrictors->front();
    BOOST_CHECK_EQUAL(r._name, "sIndex");
    char const* params[] = {"LSST","Object", "objectIdObjTest", "430213989000"};
    BOOST_CHECK_EQUAL_COLLECTIONS(r._params.begin(), r._params.end(), 
                                  params, params+4);
}

BOOST_AUTO_TEST_CASE(Case01_0012) {
    // This is ticket #2048, actually a proxy problem.
    // Missing paren "(" after WHERE was what the parser received.
    std::string stmt = "SELECT sce.filterId, sce.filterName "
        "FROM Science_Ccd_Exposure AS sce "
        "WHERE (sce.visit = 887404831) "
        "AND (sce.raftName = '3,3') "
        "AND (sce.ccdName LIKE '%')";
    boost::shared_ptr<QuerySession> qs = testStmt3(qsTest, stmt);
    boost::shared_ptr<QueryContext> context = qs->dbgGetContext();
    BOOST_CHECK(context);
    BOOST_CHECK_EQUAL(context->dominantDb, std::string("LSST"));
    // BOOST_CHECK(!spr->getHasChunks());
    // BOOST_CHECK(!spr->getHasSubChunks());
    // BOOST_CHECK(!spr->getHasAggregate());
    // BOOST_CHECK(spr->getError() == "");
    // should parse okay as a full-scan of sce, non-partitioned.
    // Optional parens may be confusing the parser.
}

BOOST_AUTO_TEST_CASE(Case01_1012) {
    std::string stmt = "SELECT objectId, iE1_SG, ABS(iE1_SG) FROM Object WHERE iE1_SG between -0.1 and 0.1 ORDER BY ABS(iE1_SG);";
    testStmt3(qsTest, stmt);
}

BOOST_AUTO_TEST_CASE(Case01_1013) {
    std::string stmt = "SELECT objectId, ROUND(iE1_SG, 3), ROUND(ABS(iE1_SG), 3) FROM Object WHERE iE1_SG between -0.1 and 0.1 ORDER BY ROUND(ABS(iE1_SG), 3);";
    testStmt3(qsTest, stmt);
}

#if 0
// ASC and maybe USING(...) syntax not supported currently.
// Bug applying spatial restrictor to Filter (non-partitioned) is #2052
BOOST_AUTO_TEST_CASE(Case01_1030) {
    std::string stmt = "SELECT objectId, taiMidPoint, scisql_fluxToAbMag(psfFlux) "
        "FROM   Source "
        "JOIN   Object USING(objectId) JOIN   Filter USING(filterId) "
        "WHERE qserv_areaspec_box(355, 0, 360, 20) AND filterName = 'g' "
        "ORDER BY objectId, taiMidPoint ASC;";
    std::string expected = "SELECT objectId,taiMidPoint,scisql_fluxToAbMag(psfFlux) FROM LSST.%$#Source%$# JOIN LSST.%$#Object%$# USING(objectId) JOIN LSST.Filter USING(filterId) WHERE (scisql_s2PtInBox(LSST.%$#Source%$#.raObjectTest,LSST.%$#Source%$#.declObjectTest,355,0,360,20) = 1) AND (scisql_s2PtInBox(LSST.%$#Object%$#.ra_Test,LSST.%$#Object%$#.decl_Test,355,0,360,20) = 1) AND filterName='g' ORDER BY objectId,taiMidPoint ASC;";

    SqlParseRunner::Ptr spr = getRunner(stmt);
    testStmt2(spr);
    BOOST_CHECK(spr->getHasChunks());
    BOOST_CHECK(!spr->getHasSubChunks());
    // Aggregation for qserv means a different chunk query
    // and some form of post-fixup query.
    BOOST_CHECK(spr->getHasAggregate());
    BOOST_CHECK_EQUAL(spr->getParseResult(), expected);
    // std::cout << "Parse output:" << spr->getParseResult() << std::endl;
    // But should have a check for ordering-type fixups.
    // "JOIN" syntax, "ORDER BY" with "ASC"
}

BOOST_AUTO_TEST_CASE(Case01_1052) {
    std::string stmt = "SELECT DISTINCT rFlux_PS FROM Object;";
    std::string expected = "SELECT DISTINCT rFlux_PS FROM LSST.%$#Object%$#;";

    SqlParseRunner::Ptr spr = getRunner(stmt);
    testStmt2(spr);
    BOOST_CHECK(spr->getHasChunks());
    BOOST_CHECK(!spr->getHasSubChunks());
    BOOST_CHECK(spr->getHasAggregate());
    BOOST_CHECK_EQUAL(spr->getParseResult(), expected);
    // FIXME: this is a different kind of aggregation syntax than
    // sum() or count(). Maybe another check separate from
    // HasAggregate().

    // DISTINCT syntax (simplified from 1052)
    // not currently supported? (parser or aggregator)
}

BOOST_AUTO_TEST_CASE(Case01_1081) {
    std::string stmt = "SELECT count(*) FROM   Object o "
        "INNER JOIN RefObjMatch o2t ON (o.objectId = o2t.objectId) "
        "LEFT  JOIN SimRefObject t ON (o2t.refObjectId = t.refObjectId) "
        "WHERE  closestToObj = 1 OR closestToObj is NULL;";
    SqlParseRunner::Ptr spr = getRunner(stmt);
    testStmt2(spr);
    BOOST_CHECK(spr->getHasChunks());
    BOOST_CHECK(!spr->getHasSubChunks()); // Are RefObjMatch and
                                          // SimRefObject chunked/subchunked?
    BOOST_CHECK(spr->getHasAggregate());
    // JOIN syntax, "is NULL" syntax
}

BOOST_AUTO_TEST_CASE(Case01_1083) {
    std::string stmt = "select objectId, sro.*, (sro.refObjectId-1)/2%pow(2,10) typeId "
        "from Source s join RefObjMatch rom using (objectId) "
        "join SimRefObject sro using (refObjectId) where isStar =1 limit 10;";

    SqlParseRunner::Ptr spr = getRunner(stmt);
    testStmt2(spr);
    BOOST_CHECK(spr->getHasChunks());
    BOOST_CHECK(!spr->getHasSubChunks()); // Are RefObjMatch and
                                          // SimRefObject chunked/subchunked?
    BOOST_CHECK(!spr->getHasAggregate());
    // arith expr in column spec, JOIN ..USING() syntax
}

BOOST_AUTO_TEST_CASE(Case01_2001) {
    std::string stmt = "SELECT objectId, "
        "scisql_fluxToAbMag(uFlux_PS), scisql_fluxToAbMag(gFlux_PS), "
        "scisql_fluxToAbMag(rFlux_PS), scisql_fluxToAbMag(iFlux_PS), "
        "scisql_fluxToAbMag(zFlux_PS), scisql_fluxToAbMag(yFlux_PS), "
        "ra_PS, decl_PS FROM   Object "
        "WHERE  ( scisql_fluxToAbMag(gFlux_PS)-scisql_fluxToAbMag(rFlux_PS) > 0.7 OR scisql_fluxToAbMag(gFlux_PS) > 22.3 ) "
"AND    scisql_fluxToAbMag(gFlux_PS)-scisql_fluxToAbMag(rFlux_PS) > 0.1 "
"AND    ( scisql_fluxToAbMag(rFlux_PS)-scisql_fluxToAbMag(iFlux_PS) "
"< (0.08 + 0.42 * (scisql_fluxToAbMag(gFlux_PS)-scisql_fluxToAbMag(rFlux_PS) - 0.96)) "
        " OR scisql_fluxToAbMag(gFlux_PS)-scisql_fluxToAbMag(rFlux_PS) > 1.26 ) "
        "AND    scisql_fluxToAbMag(iFlux_PS)-scisql_fluxToAbMag(zFlux_PS) < 0.8;";
    SqlParseRunner::Ptr spr = getRunner(stmt);
    testStmt2(spr);
    BOOST_CHECK(spr->getHasChunks());
    BOOST_CHECK(!spr->getHasSubChunks());
    BOOST_CHECK(!spr->getHasAggregate());
    // complex.
}

BOOST_AUTO_TEST_CASE(Case01_2004) {
    // simplified to test only:
    // 1) aggregation with aliasing in column spec,
    // 2) case statement in column spec
    std::string stmt = "SELECT  COUNT(*) AS totalCount, "
        "SUM(CASE WHEN (typeId=3) THEN 1 ELSE 0 END) AS galaxyCount "
        "FROM Object WHERE rFlux_PS > 10;";
    std::string expected = "SELECT COUNT(*) AS totalCount,SUM(CASE WHEN(typeId=3) THEN 1 ELSE 0 END) AS galaxyCount FROM LSST.%$#Object%$# WHERE rFlux_PS>10;";

    SqlParseRunner::Ptr spr = getRunner(stmt);
    testStmt2(spr);
    BOOST_CHECK(spr->getHasChunks());
    BOOST_CHECK(!spr->getHasSubChunks());
    BOOST_CHECK(spr->getHasAggregate());
    BOOST_CHECK_EQUAL(spr->getParseResult(), expected);
}

BOOST_AUTO_TEST_CASE(Case01_2006) {
    std::string stmt = "SELECT scisql_fluxToAbMag(uFlux_PS) "
        "FROM   Object WHERE  (objectId % 100 ) = 40;";
    SqlParseRunner::Ptr spr = getRunner(stmt);
    testStmt2(spr);
    BOOST_CHECK(spr->getHasChunks());
    BOOST_CHECK(!spr->getHasSubChunks());
    BOOST_CHECK(!spr->getHasAggregate());
    //std::cout << "--SAMPLING--" << spr->getParseResult() << std::endl;
    // % op in WHERE clause
}
#endif // End: To be migrated to new parser interface in later ticket.
BOOST_AUTO_TEST_SUITE_END()

// SELECT o1.id as o1id,o2.id as o2id,
//        LSST.spdist(o1.ra, o1.decl, o2.ra, o2.decl)
//  AS dist FROM Object AS o1, Object AS o2
//  WHERE ABS(o1.decl-o2.decl) < 0.001
//      AND LSST.spdist(o1.ra, o1.decl, o2.ra, o2.decl) < 0.001
//      AND o1.id != o2.id;<|MERGE_RESOLUTION|>--- conflicted
+++ resolved
@@ -97,7 +97,6 @@
     boost::shared_ptr<QuerySession> qs(new QuerySession(t));
     qs->setQuery(stmt);
     BOOST_CHECK_EQUAL(qs->getError(), "");
-<<<<<<< HEAD
     ConstraintVec cv(qs->getConstraints());
     boost::shared_ptr<ConstraintVector> cvRaw = cv.getVector();
     if(cvRaw) {
@@ -111,25 +110,12 @@
 }
 
 void printChunkQuerySpecs(boost::shared_ptr<QuerySession> qs) {
-=======
-    qs->getConstraints();
-    // SelectStmt const& stmt2 =
-    qs->getStmt();
-    qs->addChunk(makeChunkSpec(100));
-    qs->addChunk(makeChunkSpec(101));
->>>>>>> c35c3178
     QuerySession::Iter i;
     QuerySession::Iter e = qs->cQueryEnd();
     for(i = qs->cQueryBegin(); i != e; ++i) {
         qMaster::ChunkQuerySpec& cs = *i;
         std::cout << "Spec: " << cs << std::endl;
-<<<<<<< HEAD
-    }    
-=======
-        //std::cout << *i << std::endl;
     }
-    return qs;
->>>>>>> c35c3178
 }
 } // anonymous namespace
 
@@ -721,15 +707,13 @@
 BOOST_AUTO_TEST_CASE(FancyArith) {
     std::string stmt = "SELECT (1+f(one))/f2(two) FROM  Object where qserv_areaspec_box(0,0,1,1);";
     testStmt3(qsTest, stmt);
-<<<<<<< HEAD
-} 
+}
+
 BOOST_AUTO_TEST_CASE(Petasky1) {
     // An example slow query from French Petasky colleagues
     std::string stmt = "SELECT objectId as id, COUNT(sourceId) AS c"
         " FROM Source GROUP BY objectId HAVING  c > 1000 LIMIT 10;";
     testStmt3(qsTest, stmt);
-=======
->>>>>>> c35c3178
 }
 
 BOOST_AUTO_TEST_SUITE_END()
