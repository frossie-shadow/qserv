--- conflicted
+++ resolved
@@ -216,16 +216,11 @@
     virtual void applyPhysical(QueryPlugin::Plan& p, QueryContext& context);
 private:
     StringList _findScanTables(SelectStmt& stmt, QueryContext& context);
-<<<<<<< HEAD
-    int _rewriteTables(SelectStmtList& outList, 
-                       SelectStmt& in, 
+    int _rewriteTables(SelectStmtList& outList,
+                       SelectStmt& in,
                        QueryContext& context,
                        boost::shared_ptr<QueryMapping>& mapping);
 
-    
-=======
-
->>>>>>> c35c3178
     std::string _dominantDb;
 };
 
@@ -324,8 +319,7 @@
         throw std::logic_error("Invalid stmtOriginal.SelectList");
     }
     p.dominantDb = _dominantDb;
-<<<<<<< HEAD
-    
+
     typedef SelectStmtList::iterator Iter;
     SelectStmtList newList;
     for(Iter i=p.stmtParallel.begin(), e=p.stmtParallel.end();
@@ -338,20 +332,17 @@
     }
     p.stmtParallel.swap(newList);
 }
-=======
-
->>>>>>> c35c3178
 
 /// Patch the FromList tables in an input SelectStmt.
 /// Or, if a query split is involved (to operate using overlap
 /// tables), place new SelectStmts in the outList instead of patching
-/// the existing SelectStmt. 
+/// the existing SelectStmt.
 /// This allows the caller to forgo excess SelectStmt manipulation by
 /// reusing the existing SelectStmt in the common case where overlap
 /// tables are not needed.
 /// @return the number of statements added to the outList.
-int TablePlugin::_rewriteTables(SelectStmtList& outList, 
-                                SelectStmt& in, 
+int TablePlugin::_rewriteTables(SelectStmtList& outList,
+                                SelectStmt& in,
                                 QueryContext& context,
                                 boost::shared_ptr<QueryMapping>& mapping) {
     int added = 0;
@@ -377,12 +368,12 @@
     SphericalBoxStrategy s(fList, context);
     QueryMapping::Ptr qm = s.getMapping();
     // Compute the new fromLists, and if there are more than one, then
-    // clone the selectstmt for each copy. 
+    // clone the selectstmt for each copy.
     if(s.needsMultiple()) {
         typedef std::list<boost::shared_ptr<FromList> > FromListList;
         typedef FromListList::iterator Iter;
         FromListList newFroms = s.computeNewFromLists();
-        for(Iter i=newFroms.begin(), e=newFroms.end(); i != e; ++i) {        
+        for(Iter i=newFroms.begin(), e=newFroms.end(); i != e; ++i) {
             boost::shared_ptr<SelectStmt> stmt = in.copyDeep();
             stmt->replaceFromList(*i);
             outList.push_back(stmt);
