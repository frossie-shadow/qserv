--- conflicted
+++ resolved
@@ -43,13 +43,9 @@
 #include "lsst/qserv/master/xrootd.h"
 #include "lsst/qserv/master/AsyncQueryManager.h"
 #include "lsst/qserv/master/PacketIter.h"
-<<<<<<< HEAD
-#include "lsst/qserv/common/WorkQueue.h"
+#include "lsst/qserv/master/DynamicWorkQueue.h"
 #include "lsst/qserv/master/MessageStore.h"
 #include "lsst/qserv/master/msgCode.h"
-=======
-#include "lsst/qserv/master/DynamicWorkQueue.h"
->>>>>>> f61dc93d
 
 // Namespace modifiers
 using boost::make_shared;
@@ -95,7 +91,6 @@
     {}
     virtual ~ReadCallable() {} // Must halt current operation.
     virtual void operator()() {
-
         try {
             // Use blocking reads to prevent implicit thread creation by 
             // XrdClient
@@ -111,8 +106,9 @@
                 }
                 _cq._result.read = -errno;
                 _cq._state = ChunkQuery::COMPLETE;
-                _cq._manager->getMessageStore()->addMessage(_cq._id, -abs(errno), 
-                                                      "Remote I/O error during XRD open.");
+                _cq._manager->getMessageStore()->addMessage(_cq._id,
+                    errno != 0 ? -abs(errno) : -1,
+                    "Remote I/O error during XRD open for read.");
                 _cq._notifyManager(); 
                 return;
             }
@@ -141,12 +137,7 @@
 //////////////////////////////////////////////////////////////////////
 class lsst::qserv::master::ChunkQuery::WriteCallable : public DynamicWorkQueue::Callable {
 public:
-<<<<<<< HEAD
-    typedef boost::shared_ptr<WorkQueue::Callable> CPtr;
-    explicit WriteCallable(qMaster::ChunkQuery& cq) :
-=======
     explicit WriteCallable(qMaster::ChunkQuery& cq) : 
->>>>>>> f61dc93d
         _cq(cq)
     {}
     virtual ~WriteCallable() {}
@@ -167,13 +158,14 @@
                         msgStrm << std::string("Chunk not found for path:")
                                 << _cq._spec.path << " , "
                                 << tries << " tries left ";
-                        _cq._manager->getMessageStore()->
-                            addMessage(_cq._id, MSG_XRD_OPEN_FAIL, msgStrm.str());
+                        _cq._manager->getMessageStore()->addMessage(_cq._id,
+                            MSG_XRD_OPEN_FAIL, msgStrm.str());
                         std::cout << msgStrm.str() << std::endl;
                         continue;
                     }
-                }
-                if (result == -1) {
+                    _cq._manager->getMessageStore()->addMessage(_cq._id,
+                        errno != 0 ? -abs(errno) : -1,
+                        "Remote I/O error during XRD open for write.");
                     result = -errno;
                 }
                 break;
@@ -189,9 +181,7 @@
     virtual void abort() {
         // Can't really squash myself.
     }
-    virtual void cancel() {
-        _cq.Complete(-1);
-    }
+
 private:
     ChunkQuery& _cq;
 };
