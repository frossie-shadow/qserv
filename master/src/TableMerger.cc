/* 
 * LSST Data Management System
 * Copyright 2009-2013 LSST Corporation.
 * 
 * This product includes software developed by the
 * LSST Project (http://www.lsst.org/).
 *
 * This program is free software: you can redistribute it and/or modify
 * it under the terms of the GNU General Public License as published by
 * the Free Software Foundation, either version 3 of the License, or
 * (at your option) any later version.
 * 
 * This program is distributed in the hope that it will be useful,
 * but WITHOUT ANY WARRANTY; without even the implied warranty of
 * MERCHANTABILITY or FITNESS FOR A PARTICULAR PURPOSE.  See the
 * GNU General Public License for more details.
 * 
 * You should have received a copy of the LSST License Statement and 
 * the GNU General Public License along with this program.  If not, 
 * see <http://www.lsstcorp.org/LegalNotices/>.
 */
/**
  * @file TableMerger.cc
  *
  * @brief TableMerger implementation
  *
  * TableMerger is a class that is responsible for the organized
  * merging of query results into a single table that can be returned
  * to the user. The current strategy loads dumped chunk result tables
  * from workers into a single table, followed by a
  * merging/aggregation query (as needed) to produce the final user
  * result table.
  *
  * @author Daniel L. Wang, SLAC
  */ 
#include "lsst/qserv/master/TableMerger.h"
#include <sys/time.h> 
#include <sstream>
#include <iostream>
#include <boost/format.hpp>
#include <boost/regex.hpp>
#include "lsst/qserv/Logger.h"
#include "lsst/qserv/SqlConnection.hh"
#include "lsst/qserv/master/SqlInsertIter.h"
#include "lsst/qserv/master/MmapFile.h"
using lsst::qserv::SqlErrorObject;
using lsst::qserv::SqlConfig;
using lsst::qserv::SqlConnection;
using lsst::qserv::master::TableMerger;
using lsst::qserv::master::TableMergerError;
using lsst::qserv::master::TableMergerConfig;

namespace { // File-scope helpers

std::string getTimeStampId() {
    struct timeval now;
    int rc = gettimeofday(&now, NULL);
    if (rc != 0) throw "Failed to get timestamp.";
    std::stringstream s;
    s << (now.tv_sec % 10000) << now.tv_usec;
    return s.str();
    // Use the lower digits as pseudo-unique (usec, sec % 10000)
    // FIXME: is there a better idea?
}

boost::shared_ptr<SqlConfig> makeSqlConfig(TableMergerConfig const& c) {
    boost::shared_ptr<SqlConfig> sc(new SqlConfig());
    assert(sc.get());
    sc->username = c.user;
    sc->dbName = c.targetDb;
    sc->socket = c.socket;
    return sc;
}

// In-place string replacement that pads to minimize string copying.
// Non-space characters surrounding original substring are assumed to be 
// quotes and are retained.
void inplaceReplace(std::string& s, std::string const& old, 
                    std::string const& replacement,
                    bool dropQuote) {
    std::string::size_type pos = s.find(old);
    char quoteChar = s[pos-1];
    std::string rplc = replacement;
    std::string::size_type rplcSize = old.size();;
    if((quoteChar != ' ') && (quoteChar == s[pos + rplcSize])) {
        if(!dropQuote) {
            rplc = quoteChar + rplc + quoteChar;
        }
        rplcSize += 2;
        --pos;
    } 
    if(rplc.size() < rplcSize) { // do padding for in-place
        rplc += std::string(rplcSize - rplc.size(), ' ');
    }
    //LOGGER_DBG << "rplc " << rplc << " old=" << s.substr(pos-1, rplcSize+2) << std::endl;
    s.replace(pos, rplcSize, rplc);
    //LOGGER_DBG << "newnew: " << s.substr(pos-5, rplcSize+10) << std::endl;
    return;
}
std::string extractReplacedCreateStmt(char const* s, ::off_t size,
                                      std::string const& oldTable, 
                                      std::string const& newTable,
                                      bool dropQuote) {
    boost::regex createExp("(CREATE TABLE )(`?)(" + oldTable + ")(`?)( ?[^;]+?;)");
    std::string newForm;
    if(dropQuote) {
        newForm = "\\1" + newTable + "\\5";
    } else {
        newForm = "\\1\\2" + newTable + "\\4\\5";
    }
    std::string out;
    std::stringstream ss;
    std::ostream_iterator<char,char> oi(ss);
    regex_replace(oi, s, s+size, createExp, newForm, 
                  boost::match_default | boost::format_perl 
                  | boost::format_no_copy | boost::format_first_only);
    out = ss.str();
    return out;
}

std::string dropDbContext(std::string const& tableName, 
                          std::string const& context) {
    std::string contextDot = context + ".";
    if(tableName.substr(0,contextDot.size()) == contextDot) {
        return tableName.substr(contextDot.size());
    } 
    return tableName;
}

} // anonymous namespace

std::string const TableMerger::_dropSql("DROP TABLE IF EXISTS %s;");
std::string const TableMerger::_createSql("CREATE TABLE IF NOT EXISTS %s SELECT * FROM %s;");
std::string const TableMerger::_createFixSql("CREATE TABLE IF NOT EXISTS %s SELECT %s FROM %s %s;");
std::string const TableMerger::_insertSql("INSERT INTO %s SELECT * FROM %s;");
std::string const TableMerger::_cleanupSql("DROP TABLE IF EXISTS %s;");
std::string const TableMerger::_cmdBase("%1% --socket=%2% -u %3% %4%");

////////////////////////////////////////////////////////////////////////
// TableMergerError
////////////////////////////////////////////////////////////////////////
bool TableMergerError::resultTooBig() const {
    return (status == MYSQLEXEC) && (errorCode == 1114);
}
////////////////////////////////////////////////////////////////////////
// public
////////////////////////////////////////////////////////////////////////
TableMerger::TableMerger(TableMergerConfig const& c) 
    : _config(c),
      _sqlConfig(makeSqlConfig(c)),
      _tableCount(0) {
    _fixupTargetName();
    _loadCmd = (boost::format(_cmdBase)
		% c.mySqlCmd % c.socket % c.user % c.targetDb).str();
}

bool TableMerger::merge(std::string const& dumpFile, 
                        std::string const& tableName) {
    return merge2(dumpFile, tableName);
}

bool TableMerger::merge(PacketIterPtr pacIter,
                        std::string const& tableName) {
    LOGGER_DBG << "EXECUTING TableMerger::merge(pacIter, " << tableName << ")" << std::endl;
    bool allowNull = false;
    {
        LOGGER_DBG << "Importing " << tableName << std::endl;
        boost::lock_guard<boost::mutex> g(_countMutex);
        ++_tableCount;
        if(_tableCount == 1) {
            bool isOk = _importBufferCreate(pacIter, tableName);
            if(!isOk) {
                --_tableCount; // We failed merging the table.
                return false;
            }
            allowNull = true;
        }
    }
    // No locking needed if not first, after updating the counter.
    // Once the table is created, everyone should insert.
    SqlInsertIter sii(pacIter, tableName, allowNull);
    return _importIter(sii, tableName);
}

bool TableMerger::finalize() {
    if(_mergeTable != _config.targetTable) {
        std::string cleanup = (boost::format(_cleanupSql) % _mergeTable).str();
        std::string fixupSuffix = _config.mFixup.post + _buildOrderByLimit();

        // Need to perform fixup for aggregation.
        std::string sql = (boost::format(_createFixSql) 
                           % _config.targetTable 
                           % _config.mFixup.select
                           % _mergeTable 
                           % fixupSuffix).str() + cleanup;
        LOGGER_INF << "Merging w/" << sql << std::endl;
        return _applySql(sql);
    }
    LOGGER_INF << "Merged " << _mergeTable << " into " << _config.targetTable
               << std::endl;
    return true;
}

////////////////////////////////////////////////////////////////////////
// private
////////////////////////////////////////////////////////////////////////
bool TableMerger::_applySql(std::string const& sql) {
    return _applySqlLocal(sql); //try local impl now.
    FILE* fp;
    {
        boost::lock_guard<boost::mutex> m(_popenMutex);
        fp = popen(_loadCmd.c_str(), "w"); // check error
    }
    if(fp == NULL) {
        _error.status = TableMergerError::MYSQLOPEN;
        _error.errorCode = 0;
        _error.description = "Error starting mysql process.";
        return false;
    }
    int written = fwrite(sql.c_str(), sizeof(std::string::value_type), 
                         sql.size(), fp);
    if(((unsigned)written) != (sql.size() * sizeof(std::string::value_type))) {
        _error.status = TableMergerError::MERGEWRITE;
        _error.errorCode = written;
        _error.description = "Error writing sql to mysql process.." + sql;
        {
            boost::lock_guard<boost::mutex> m(_popenMutex);
            pclose(fp); // cleanup
        }
        return false;
    }
    int r;
    {
        boost::lock_guard<boost::mutex> m(_popenMutex);
        r = pclose(fp);
    }
    if(r == -1) {
        _error.status = TableMergerError::TERMINATE;
        _error.errorCode = r;
        _error.description = "Error finalizing merge step..";
        return false;
    }
    return true;
}

bool TableMerger::_applySqlLocal(std::string const& sql) {
    boost::lock_guard<boost::mutex> m(_sqlMutex);
    SqlErrorObject errObj;
    if(!_sqlConn.get()) {
        _sqlConn.reset(new SqlConnection(*_sqlConfig, true));
        if(!_sqlConn->connectToDb(errObj)) {
            _error.status = TableMergerError::MYSQLCONNECT;
            _error.errorCode = errObj.errNo();
            _error.description = "Error connecting to db. " + errObj.printErrMsg();
            _sqlConn.reset();
            return false;
        } else {
            LOGGER_INF << "TableMerger " << (void*) this 
                       << " connected to db." << std::endl;
        }
    }
    if(!_sqlConn->runQuery(sql, errObj)) {
        _error.status = TableMergerError::MYSQLEXEC;
        _error.errorCode = errObj.errNo();
        _error.description = "Error applying sql. " + errObj.printErrMsg();
        return false;
    }
    return true;
}

std::string TableMerger::_buildMergeSql(std::string const& tableName, 
                                        bool create) {
    std::string cleanup = (boost::format(_cleanupSql) % tableName).str();
    
    if(create) {
        return (boost::format(_dropSql) % _mergeTable).str() 
            + (boost::format(_createSql) % _mergeTable 
               % tableName).str() + cleanup;
    } else {
        return (boost::format(_insertSql) %  _mergeTable 
                % tableName).str() + cleanup;
    }
}

std::string TableMerger::_buildOrderByLimit() {
    std::stringstream ss;
    if(!_config.mFixup.orderBy.empty()) {
        ss << "ORDER BY " << _config.mFixup.orderBy;
    }
    if(_config.mFixup.limit != -1) {
        if(!_config.mFixup.orderBy.empty()) { ss << " "; }
        ss << "LIMIT " << _config.mFixup.limit;
    }
    return ss.str();
}

void TableMerger::_fixupTargetName() {
    if(_config.targetTable.empty()) {
        assert(!_config.targetDb.empty());
        _config.targetTable = (boost::format("%1%.result_%2%") 
                               % _config.targetDb % getTimeStampId()).str();
    }
    
    if(_config.mFixup.needsFixup) {
        // Set merging temporary if needed.
        _mergeTable = _config.targetTable + "_m"; 
    } else {
        _mergeTable = _config.targetTable;
    }
}

bool TableMerger::_importResult(std::string const& dumpFile) {
    int rc = system((_loadCmd + "<" + dumpFile).c_str());
    if(rc != 0) {
        _error.status = TableMergerError::IMPORT;
        _error.errorCode = rc;
        _error.description = "Error importing result db.";
        return false;	
    }
    return true;
}

bool TableMerger::merge2(std::string const& dumpFile, 
                        std::string const& tableName) {
    boost::shared_ptr<MmapFile> m = MmapFile::newMap(dumpFile, true, false);
    if(!m.get()) {
        // Fallback to non-mmap version.
        return _slowImport(dumpFile, tableName);
    }    
    char const* buf = static_cast<char const*>(m->getBuf());
    ::off_t size = m->getSize();
    bool allowNull = false;
    {
        LOGGER_DBG << "Importing " << tableName << std::endl;
        boost::lock_guard<boost::mutex> g(_countMutex);
        ++_tableCount;
        if(_tableCount == 1) {
            bool isOk = _importBufferCreate(buf, size, tableName);
            if(!isOk) {
                --_tableCount; // We failed merging the table.
                return false;
            }
            allowNull = true;
        }
    }
    // No locking needed if not first, after updating the counter.
    // Once the table is created, everyone should insert.
    return _importBufferInsert(buf, size, tableName, allowNull);
}

bool TableMerger::_importBufferCreate(PacketIterPtr pacIter, 
                                     std::string const& tableName) {
    // Make create statement
    std::string createStmt = _makeCreateStmt(pacIter, tableName);
    return _dropAndCreate(tableName, createStmt);
}

std::string TableMerger::_makeCreateStmt(PacketIterPtr pacIterP, 
                                         std::string const& tableName) {
    // Perform the (patched) CREATE TABLE, then process as an INSERT.
    bool dropQuote = (std::string::npos != _mergeTable.find("."));
    std::string targetTable(dropDbContext(_mergeTable, _config.targetDb));
    std::string createSql;
    while(true) {
        ::off_t sz = (*pacIterP)->second;
        createSql = extractReplacedCreateStmt((*pacIterP)->first,
                                              (*pacIterP)->second,
                                              tableName, 
                                              targetTable,
                                              dropQuote);
        if(!createSql.empty()) {
            break;
        }
        // Extend, since we didn't find the CREATE statement.
        if(!pacIterP->incrementExtend()) {
            errno = ENOTRECOVERABLE;
            throw "Create statement not found.";
        }
    }
    return createSql;
}

bool TableMerger::_importBufferCreate(char const* buf, std::size_t size, 
                                     std::string const& tableName) {
    // Perform the (patched) CREATE TABLE, then process as an INSERT.
    bool dropQuote = (std::string::npos != _mergeTable.find("."));
    std::string targetTable(dropDbContext(_mergeTable, _config.targetDb));
    std::string createSql = extractReplacedCreateStmt(buf, size, 
                                                      tableName, 
                                                      targetTable,
                                                      dropQuote);
    return _dropAndCreate(tableName, createSql);
}

bool TableMerger::_dropAndCreate(std::string const& tableName, 
                                 std::string& createSql) {

    std::string dropSql = "DROP TABLE IF EXISTS " + tableName + ";";
    if(_config.dropMem) {
        std::string const memSpec = "ENGINE=MEMORY";
        std::string::size_type pos = createSql.find(memSpec);
        if(pos != std::string::npos) {
            createSql.erase(pos, memSpec.size());
        }
    }
    LOGGER_DBG << "CREATE-----" << _mergeTable << std::endl;
    return _applySql(dropSql + createSql);
}

bool TableMerger::_importIter(SqlInsertIter& sii, 
                              std::string const& tableName) {
    LOGGER_DBG << "EXECUTING TableMerger::_importIter(sii, " << tableName << ")" << std::endl;
    int insertsCompleted = 0;
    // Search the buffer for the insert statement, 
    // patch it (and future occurrences for the old table name, 
    // and merge directly.
    LOGGER_DBG << "MERGE INTO-----" << _mergeTable << std::endl;
    for(; !sii.isDone(); ++sii) {
        char const* stmtBegin = sii->first;
        std::size_t stmtSize = sii->second - stmtBegin;
        std::string q(stmtBegin, stmtSize);
        bool dropQuote = (std::string::npos != _mergeTable.find("."));
        inplaceReplace(q, tableName, 
                       dropDbContext(_mergeTable, _config.targetDb), 
                       dropQuote);
        if(!_applySql(q)) {
            if(_error.resultTooBig()) {
                std::stringstream errStrm;
                errStrm << "Failed importing! " << tableName << " " << _error.description;
<<<<<<< HEAD
                std::cout << errStrm.str() << std::endl;
=======
                LOGGER_ERR << errStrm.str();
>>>>>>> 5cfe6739
                throw errStrm.str();
            }
            return false;
        }
        ++insertsCompleted;
    }
    return true; //
}

bool TableMerger::_importBufferInsert(char const* buf, std::size_t size,
                                      std::string const& tableName, 
                                      bool allowNull) {
    SqlInsertIter sii(buf, size, tableName, allowNull);
    return _importIter(sii, tableName);
}

bool TableMerger::_slowImport(std::string const& dumpFile, 
                              std::string const& tableName) {
    assert(false);
    bool isOk = true;
    std::string sql;
    _importResult(dumpFile); 
    {
        LOGGER_DBG << "Importing " << tableName << std::endl;
        boost::lock_guard<boost::mutex> g(_countMutex);
        ++_tableCount;
        if(_tableCount == 1) {
            sql = _buildMergeSql(tableName, true);
            isOk = _applySql(sql);
            if(!isOk) {
                LOGGER_ERR << "Failed importing! " << tableName 
                           << " " << _error.description << std::endl;
                --_tableCount; // We failed merging the table.
            }
	    return isOk; // must happen first.
        }
    }
    // No locking needed if not first, after updating the counter.
    sql = _buildMergeSql(tableName, false); 
    return _applySql(sql);
}<|MERGE_RESOLUTION|>--- conflicted
+++ resolved
@@ -427,11 +427,7 @@
             if(_error.resultTooBig()) {
                 std::stringstream errStrm;
                 errStrm << "Failed importing! " << tableName << " " << _error.description;
-<<<<<<< HEAD
-                std::cout << errStrm.str() << std::endl;
-=======
-                LOGGER_ERR << errStrm.str();
->>>>>>> 5cfe6739
+                LOGGER_ERR << errStrm.str() << std::endl;
                 throw errStrm.str();
             }
             return false;
