/*
 * LSST Data Management System
 * Copyright 2012-2013 LSST Corporation.
 *
 * This product includes software developed by the
 * LSST Project (http://www.lsst.org/).
 *
 * This program is free software: you can redistribute it and/or modify
 * it under the terms of the GNU General Public License as published by
 * the Free Software Foundation, either version 3 of the License, or
 * (at your option) any later version.
 *
 * This program is distributed in the hope that it will be useful,
 * but WITHOUT ANY WARRANTY; without even the implied warranty of
 * MERCHANTABILITY or FITNESS FOR A PARTICULAR PURPOSE.  See the
 * GNU General Public License for more details.
 *
 * You should have received a copy of the LSST License Statement and
 * the GNU General Public License along with this program.  If not,
 * see <http://www.lsstcorp.org/LegalNotices/>.
 */
/**
  * @file ValueExpr.cc
  *
  * @brief ValueExpr implementat. A ValueExpr is an object
  * object containing elements of a SQL value expresssion (construct
  * that evaluates to a [non-boolean] SQL primitive value).
  *
  * ValueExpr elements are formed as 'term (op term)*' .
  *
  * @author Daniel L. Wang, SLAC
  */
#include "lsst/qserv/master/ValueExpr.h"
#include <iostream>
#include <iterator>
#include <sstream>
#include <stdexcept>
#include <boost/make_shared.hpp>
#include "lsst/qserv/master/ValueFactor.h"
#include "lsst/qserv/master/QueryTemplate.h"
#include "lsst/qserv/master/FuncExpr.h"

namespace lsst {
namespace qserv {
namespace master {

std::ostream&
output(std::ostream& os, ValueExprList const& vel) {
    std::copy(vel.begin(), vel.end(),
              std::ostream_iterator<ValueExprPtr>(os, ";"));
    return os;
}
void
renderList(QueryTemplate& qt, ValueExprList const& vel) {
    std::for_each(vel.begin(), vel.end(), ValueExpr::render(qt, true));
}

////////////////////////////////////////////////////////////////////////
// ValueExpr::FactorOp
////////////////////////////////////////////////////////////////////////
std::ostream&
operator<<(std::ostream& os, ValueExpr::FactorOp const& fo) {
    os << "FACT:" << fo.factor << " OP:";
    char const* opStr;
    switch(fo.op) {
    case ValueExpr::NONE: opStr = "NONE"; break;
    case ValueExpr::UNKNOWN: opStr = "UNKNOWN"; break;
    case ValueExpr::PLUS: opStr = "PLUS"; break;
    case ValueExpr::MINUS: opStr = "MINUS"; break;
    case ValueExpr::MULTIPLY: opStr = "MULTIPLY"; break;
    case ValueExpr::DIVIDE: opStr = "DIVIDE"; break;
    default: opStr = "broken"; break;
    }
    os << opStr;
    return os;
}

////////////////////////////////////////////////////////////////////////
// ValueExpr statics
////////////////////////////////////////////////////////////////////////
ValueExprPtr ValueExpr::newSimple(boost::shared_ptr<ValueFactor> vt)  {
    if(!vt) {
        throw std::invalid_argument("Unexpected NULL ValueFactor");
    }
    boost::shared_ptr<ValueExpr> ve(new ValueExpr);
    FactorOp t = {vt, NONE};
    ve->_factorOps.push_back(t);
    return ve;
}
////////////////////////////////////////////////////////////////////////
// ValueExpr
////////////////////////////////////////////////////////////////////////
ValueExpr::ValueExpr() {
}

boost::shared_ptr<ColumnRef> ValueExpr::copyAsColumnRef() const {
    boost::shared_ptr<ColumnRef> cr;
    if(_factorOps.size() != 1) { return cr; } // Empty or Not a single ColumnRef
    boost::shared_ptr<ValueFactor> factor = _factorOps.front().factor;
<<<<<<< HEAD
    if(!factor) { return cr; }
    cr = factor->getColumnRef();
    if(cr) {// Return a copy.
        return boost::make_shared<ColumnRef>(*cr); 
    } 
    return cr;
}

std::string ValueExpr::copyAsLiteral() const{
=======
    assert(factor);
    cr.reset(new ColumnRef(*factor->getColumnRef()));
    return cr;
}

std::string ValueExpr::castAsLiteral() const {
>>>>>>> c35c3178
    std::string s;
    // Make sure there is only one factor.
    if(_factorOps.empty() || (_factorOps.size() > 1)) { return s; }

    boost::shared_ptr<ValueFactor> factor = _factorOps.front().factor;
    assert(factor);
    if(factor->getType() != ValueFactor::CONST) { return s; }
    return factor->getTableStar();
}

template<typename T>
T ValueExpr::copyAsType(T const& defaultValue) const {
    std::string literal = copyAsLiteral();
    std::istringstream is(literal);
    T value;
    is >> value;
    std::ostringstream os;
    os << value;
    if (os.str() != literal) {
        return defaultValue;
    }
    return value;
}
<<<<<<< HEAD
template int ValueExpr::copyAsType<int>(int const&) const;
=======
template<>
float ValueExpr::castAsType<float>(float const& defaultValue) const;
template<>
double ValueExpr::castAsType<double>(double const& defaultValue) const;

template int ValueExpr::castAsType<int>(int const&) const;
>>>>>>> c35c3178


void ValueExpr::findColumnRefs(ColumnRef::List& list) {
    for(FactorOpList::iterator i=_factorOps.begin();
        i != _factorOps.end(); ++i) {
        assert(i->factor); // FactorOps should never have null ValueFactors
        i->factor->findColumnRefs(list);
    }
}

ValueExprPtr ValueExpr::clone() const {
    // First, make a shallow copy
    ValueExprPtr expr(new ValueExpr(*this));
    FactorOpList::iterator ti = expr->_factorOps.begin();
    for(FactorOpList::const_iterator i=_factorOps.begin();
        i != _factorOps.end(); ++i, ++ti) {
        // Deep copy (clone) each factor.
        ti->factor = i->factor->clone();
    }
    return expr;
}


std::ostream& operator<<(std::ostream& os, ValueExpr const& ve) {
    // Reuse QueryTemplate-based rendering
    QueryTemplate qt;
    ValueExpr::render render(qt, false);
    render(ve);
    os << qt.dbgStr();
    return os;
}

std::ostream& operator<<(std::ostream& os, ValueExpr const* ve) {
    if(!ve) return os << "<NULL>";
    return os << *ve;
}
////////////////////////////////////////////////////////////////////////
// ValueExpr::render
////////////////////////////////////////////////////////////////////////
void ValueExpr::render::operator()(ValueExpr const& ve) {
    if(_needsComma && _count++ > 0) { _qt.append(","); }
    ValueFactor::render render(_qt);
    if(ve._factorOps.size() > 1) { // Need opening parenthesis
        _qt.append("(");
    }
    for(FactorOpList::const_iterator i=ve._factorOps.begin();
        i != ve._factorOps.end(); ++i) {
        render(i->factor);
        switch(i->op) {
        case ValueExpr::NONE: break;
        case ValueExpr::UNKNOWN: _qt.append("<UNKNOWN_OP>"); break;
        case ValueExpr::PLUS: _qt.append("+"); break;
        case ValueExpr::MINUS: _qt.append("-"); break;
        case ValueExpr::MULTIPLY: _qt.append("*"); break;
        case ValueExpr::DIVIDE: _qt.append("/"); break;
        default:
            std::ostringstream ss;
            ss << "Corruption: bad _op in ValueExpr optype=" << i->op;
            // FIXME: Make sure this never happens.
            throw ss.str();
        }
    }
    if(ve._factorOps.size() > 1) { // Need closing parenthesis
        _qt.append(")");
    }
    if(!ve._alias.empty()) { _qt.append("AS"); _qt.append(ve._alias); }
}

}}} // lsst::qserv::master<|MERGE_RESOLUTION|>--- conflicted
+++ resolved
@@ -97,24 +97,12 @@
     boost::shared_ptr<ColumnRef> cr;
     if(_factorOps.size() != 1) { return cr; } // Empty or Not a single ColumnRef
     boost::shared_ptr<ValueFactor> factor = _factorOps.front().factor;
-<<<<<<< HEAD
-    if(!factor) { return cr; }
-    cr = factor->getColumnRef();
-    if(cr) {// Return a copy.
-        return boost::make_shared<ColumnRef>(*cr); 
-    } 
-    return cr;
-}
-
-std::string ValueExpr::copyAsLiteral() const{
-=======
     assert(factor);
     cr.reset(new ColumnRef(*factor->getColumnRef()));
     return cr;
 }
 
-std::string ValueExpr::castAsLiteral() const {
->>>>>>> c35c3178
+std::string ValueExpr::copyAsLiteral() const{
     std::string s;
     // Make sure there is only one factor.
     if(_factorOps.empty() || (_factorOps.size() > 1)) { return s; }
@@ -138,16 +126,12 @@
     }
     return value;
 }
-<<<<<<< HEAD
+template<>
+float ValueExpr::copyAsType<float>(float const& defaultValue) const;
+template<>
+double ValueExpr::copyAsType<double>(double const& defaultValue) const;
+
 template int ValueExpr::copyAsType<int>(int const&) const;
-=======
-template<>
-float ValueExpr::castAsType<float>(float const& defaultValue) const;
-template<>
-double ValueExpr::castAsType<double>(double const& defaultValue) const;
-
-template int ValueExpr::castAsType<int>(int const&) const;
->>>>>>> c35c3178
 
 
 void ValueExpr::findColumnRefs(ColumnRef::List& list) {
