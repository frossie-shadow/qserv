/*
 * LSST Data Management System
 * Copyright 2013-2014 LSST Corporation.
 *
 * This product includes software developed by the
 * LSST Project (http://www.lsst.org/).
 *
 * This program is free software: you can redistribute it and/or modify
 * it under the terms of the GNU General Public License as published by
 * the Free Software Foundation, either version 3 of the License, or
 * (at your option) any later version.
 *
 * This program is distributed in the hope that it will be useful,
 * but WITHOUT ANY WARRANTY; without even the implied warranty of
 * MERCHANTABILITY or FITNESS FOR A PARTICULAR PURPOSE.  See the
 * GNU General Public License for more details.
 *
 * You should have received a copy of the LSST License Statement and
 * the GNU General Public License along with this program.  If not,
 * see <http://www.lsstcorp.org/LegalNotices/>.
 */
/**
  * @file Predicate.cc
  *
  * @brief Predicate, CompPredicate, InPredicate, BetweenPredicate, LikePredicate, and NullPredicate implementations.
  *
  * @author Daniel L. Wang, SLAC
  */
#include "query/Predicate.h"
#include "query/QueryTemplate.h"
#include "query/ValueExpr.h"
#include "parser/SqlSQL2Parser.hpp" // (generated) SqlSQL2TokenTypes
// FIXME: should not depend on parser/, move logic to factory.


namespace { // File-scope helpers
}

namespace lsst {
namespace qserv {
namespace query {

void CompPredicate::findColumnRefs(ColumnRef::List& list) {
    if(left) { left->findColumnRefs(list); }
    if(right) { right->findColumnRefs(list); }
}
void InPredicate::findColumnRefs(ColumnRef::List& list) {
    if(value) { value->findColumnRefs(list); }
    std::list<boost::shared_ptr<ValueExpr> >::iterator i;
    for(i=cands.begin(); i != cands.end(); ++i) {
        (**i).findColumnRefs(list);
    }
}
void BetweenPredicate::findColumnRefs(ColumnRef::List& list) {
    if(value) { value->findColumnRefs(list); }
    if(minValue) { minValue->findColumnRefs(list); }
    if(maxValue) { maxValue->findColumnRefs(list); }
}
void LikePredicate::findColumnRefs(ColumnRef::List& list) {
    if(value) { value->findColumnRefs(list); }
    if(charValue) { charValue->findColumnRefs(list); }
}

<<<<<<< HEAD
std::ostream& CompPredicate::putStream(std::ostream& os) const {
    // FIXME
    return os;
}
std::ostream& InPredicate::putStream(std::ostream& os) const {
    // FIXME
    return os;
}
std::ostream& BetweenPredicate::putStream(std::ostream& os) const {
    // FIXME
    return os;
}
std::ostream& LikePredicate::putStream(std::ostream& os) const {
    // FIXME
    return os;
=======
void NullPredicate::findColumnRefs(ColumnRef::List& list) {
    if(value) { value->findColumnRefs(list); }
}

std::ostream& qMaster::CompPredicate::putStream(std::ostream& os) const {
    return QueryTemplate::renderDbg(os, *this);
}
std::ostream& qMaster::InPredicate::putStream(std::ostream& os) const {
    return QueryTemplate::renderDbg(os, *this);
}
std::ostream& qMaster::BetweenPredicate::putStream(std::ostream& os) const {
    return QueryTemplate::renderDbg(os, *this);
}
std::ostream& qMaster::LikePredicate::putStream(std::ostream& os) const {
    return QueryTemplate::renderDbg(os, *this);
}
std::ostream& qMaster::NullPredicate::putStream(std::ostream& os) const {
    return QueryTemplate::renderDbg(os, *this);
>>>>>>> f931de6c
}

void CompPredicate::renderTo(QueryTemplate& qt) const {

    ValueExpr::render r(qt, false);
    r(left);
    switch(op) {
    case SqlSQL2TokenTypes::EQUALS_OP: qt.append("="); break;
    case SqlSQL2TokenTypes::NOT_EQUALS_OP: qt.append("<>"); break;
    case SqlSQL2TokenTypes::LESS_THAN_OP: qt.append("<"); break;
    case SqlSQL2TokenTypes::GREATER_THAN_OP: qt.append(">"); break;
    case SqlSQL2TokenTypes::LESS_THAN_OR_EQUALS_OP: qt.append("<="); break;
    case SqlSQL2TokenTypes::GREATER_THAN_OR_EQUALS_OP: qt.append(">="); break;
    case SqlSQL2TokenTypes::NOT_EQUALS_OP_ALT: qt.append("!="); break;
    }
    r(right);
}

void InPredicate::renderTo(QueryTemplate& qt) const {
    ValueExpr::render r(qt, false);
    r(value);
    qt.append("IN");
    ValueExpr::render rComma(qt, true);
    qt.append("(");
    std::for_each(cands.begin(), cands.end(), rComma);
    qt.append(")");
}

void BetweenPredicate::renderTo(QueryTemplate& qt) const {
    ValueExpr::render r(qt, false);
    r(value);
    qt.append("BETWEEN");
    r(minValue);
    qt.append("AND");
    r(maxValue);
}
void LikePredicate::renderTo(QueryTemplate& qt) const {
    ValueExpr::render r(qt, false);
    r(value);
    qt.append("LIKE");
    r(charValue);
}

void qMaster::NullPredicate::renderTo(QueryTemplate& qt) const {
    ValueExpr::render r(qt, false);
    r(value);
    qt.append("IS");
    if(hasNot) { qt.append("NOT"); }
    qt.append("NULL");
}

void CompPredicate::cacheValueExprList() {
    _cache.reset(new ValueExprList());
    _cache->push_back(left);
    _cache->push_back(right);
}
void InPredicate::cacheValueExprList() {
    _cache.reset(new ValueExprList());
    _cache->push_back(value);
    _cache->insert(_cache->end(), cands.begin(), cands.end());
}
void BetweenPredicate::cacheValueExprList() {
    _cache.reset(new ValueExprList());
    _cache->push_back(value);
    _cache->push_back(minValue);
    _cache->push_back(maxValue);
}

void LikePredicate::cacheValueExprList() {
    _cache.reset(new ValueExprList());
    _cache->push_back(value);
    _cache->push_back(charValue);
}
void NullPredicate::cacheValueExprList() {
    _cache.reset(new ValueExprList());
    _cache->push_back(value);
}


// CompPredicate special function
/// @return a parse token type that is the reversed operator of the
///         input token type.
int CompPredicate::reverseOp(int op) {
    switch(op) {
    case SqlSQL2TokenTypes::NOT_EQUALS_OP:
        return SqlSQL2TokenTypes::NOT_EQUALS_OP;
    case SqlSQL2TokenTypes::LESS_THAN_OR_EQUALS_OP:
        return SqlSQL2TokenTypes::GREATER_THAN_OR_EQUALS_OP;
    case  SqlSQL2TokenTypes::GREATER_THAN_OR_EQUALS_OP:
        return SqlSQL2TokenTypes::LESS_THAN_OR_EQUALS_OP;
    case SqlSQL2TokenTypes::LESS_THAN_OP:
        return SqlSQL2TokenTypes::GREATER_THAN_OP;
    case  SqlSQL2TokenTypes::GREATER_THAN_OP:
        return SqlSQL2TokenTypes::LESS_THAN_OP;
    case SqlSQL2TokenTypes::EQUALS_OP:
        return SqlSQL2TokenTypes::EQUALS_OP;
    default:
        throw std::logic_error("Invalid op type for reversing");
    }
}
char const* CompPredicate::lookupOp(int op) {
    switch(op) {
    case SqlSQL2TokenTypes::NOT_EQUALS_OP:
        return "<>";
    case SqlSQL2TokenTypes::LESS_THAN_OR_EQUALS_OP:
        return "<=";
    case  SqlSQL2TokenTypes::GREATER_THAN_OR_EQUALS_OP:
        return ">=";
    case SqlSQL2TokenTypes::LESS_THAN_OP:
        return "<";
    case  SqlSQL2TokenTypes::GREATER_THAN_OP:
        return ">";
    case SqlSQL2TokenTypes::EQUALS_OP:
        return "==";
    default:
        throw std::invalid_argument("Invalid op type");
    }
}

int CompPredicate::lookupOp(char const* op) {
    switch(op[0]) {
    case '<':
        if(op[1] == '\0') { return SqlSQL2TokenTypes::LESS_THAN_OP; }
        else if(op[1] == '>') { return SqlSQL2TokenTypes::NOT_EQUALS_OP; }
        else if(op[1] == '=') { return SqlSQL2TokenTypes::LESS_THAN_OR_EQUALS_OP; }
        else { throw std::invalid_argument("Invalid op string <?"); }
    case '>':
        if(op[1] == '\0') { return SqlSQL2TokenTypes::GREATER_THAN_OP; }
        else if(op[1] == '=') { return SqlSQL2TokenTypes::GREATER_THAN_OR_EQUALS_OP; }
        else { throw std::invalid_argument("Invalid op string >?"); }
    case '=':
        return SqlSQL2TokenTypes::EQUALS_OP;
    default:
        throw std::invalid_argument("Invalid op string ?");
    }
}

BfTerm::Ptr CompPredicate::clone() const {
    CompPredicate* p = new CompPredicate;
    if(left) p->left = left->clone();
    p->op = op;
    if(right) p->right = right->clone();
    return BfTerm::Ptr(p);
}
BfTerm::Ptr GenericPredicate::clone() const {
    //return BfTerm::Ptr(new GenericPredicate());
    return BfTerm::Ptr();
}

struct valueExprCopy {
    inline ValueExprPtr operator()(ValueExprPtr const& p) {
        return p ? p->clone() : ValueExprPtr();
    }
};

BfTerm::Ptr InPredicate::clone() const {
    InPredicate::Ptr p(new InPredicate);
    if(value) p->value = value->clone();
    std::transform(cands.begin(), cands.end(),
                   std::back_inserter(p->cands),
                   valueExprCopy());
    return BfTerm::Ptr(p);
}
BfTerm::Ptr BetweenPredicate::clone() const {
    BetweenPredicate::Ptr p(new BetweenPredicate);
    if(value) p->value = value->clone();
    if(minValue) p->minValue = minValue->clone();
    if(maxValue) p->maxValue = maxValue->clone();
    return BfTerm::Ptr(p);
}

BfTerm::Ptr LikePredicate::clone() const {
    LikePredicate::Ptr p(new LikePredicate);
    if(value) p->value = value->clone();
    if(charValue) p->charValue = charValue->clone();
    return BfTerm::Ptr(p);
}

<<<<<<< HEAD
}}} // namespace lsst::qserv::query
=======
BfTerm::Ptr NullPredicate::clone() const {
    NullPredicate::Ptr p(new NullPredicate);
    if(value) p->value = value->clone();
    p->hasNot = hasNot;
    return BfTerm::Ptr(p);
}

}}} // lsst::qserv::master
>>>>>>> f931de6c
<|MERGE_RESOLUTION|>--- conflicted
+++ resolved
@@ -61,42 +61,24 @@
     if(charValue) { charValue->findColumnRefs(list); }
 }
 
-<<<<<<< HEAD
+void NullPredicate::findColumnRefs(ColumnRef::List& list) {
+    if(value) { value->findColumnRefs(list); }
+}
+
 std::ostream& CompPredicate::putStream(std::ostream& os) const {
-    // FIXME
-    return os;
+    return QueryTemplate::renderDbg(os, *this);
 }
 std::ostream& InPredicate::putStream(std::ostream& os) const {
-    // FIXME
-    return os;
+    return QueryTemplate::renderDbg(os, *this);
 }
 std::ostream& BetweenPredicate::putStream(std::ostream& os) const {
-    // FIXME
-    return os;
+    return QueryTemplate::renderDbg(os, *this);
 }
 std::ostream& LikePredicate::putStream(std::ostream& os) const {
-    // FIXME
-    return os;
-=======
-void NullPredicate::findColumnRefs(ColumnRef::List& list) {
-    if(value) { value->findColumnRefs(list); }
-}
-
-std::ostream& qMaster::CompPredicate::putStream(std::ostream& os) const {
-    return QueryTemplate::renderDbg(os, *this);
-}
-std::ostream& qMaster::InPredicate::putStream(std::ostream& os) const {
-    return QueryTemplate::renderDbg(os, *this);
-}
-std::ostream& qMaster::BetweenPredicate::putStream(std::ostream& os) const {
-    return QueryTemplate::renderDbg(os, *this);
-}
-std::ostream& qMaster::LikePredicate::putStream(std::ostream& os) const {
-    return QueryTemplate::renderDbg(os, *this);
-}
-std::ostream& qMaster::NullPredicate::putStream(std::ostream& os) const {
-    return QueryTemplate::renderDbg(os, *this);
->>>>>>> f931de6c
+    return QueryTemplate::renderDbg(os, *this);
+}
+std::ostream& NullPredicate::putStream(std::ostream& os) const {
+    return QueryTemplate::renderDbg(os, *this);
 }
 
 void CompPredicate::renderTo(QueryTemplate& qt) const {
@@ -275,9 +257,6 @@
     return BfTerm::Ptr(p);
 }
 
-<<<<<<< HEAD
-}}} // namespace lsst::qserv::query
-=======
 BfTerm::Ptr NullPredicate::clone() const {
     NullPredicate::Ptr p(new NullPredicate);
     if(value) p->value = value->clone();
@@ -285,5 +264,4 @@
     return BfTerm::Ptr(p);
 }
 
-}}} // lsst::qserv::master
->>>>>>> f931de6c
+}}} // namespace lsst::qserv::query