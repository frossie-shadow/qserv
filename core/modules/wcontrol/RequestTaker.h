--- conflicted
+++ resolved
@@ -50,14 +50,8 @@
     bool receive(Size offset, char const* buffer, Size bufferSize);
     bool complete();
 private:
-<<<<<<< HEAD
     wbase::TaskAcceptor::Ptr _acceptor;
     wbase::StringBuffer2 _queryBuffer;
-    std::string _db;
-=======
-    TaskAcceptor::Ptr _acceptor;
-    StringBuffer2 _queryBuffer;
->>>>>>> f931de6c
     int _chunk;
     std::string _db;
 };
